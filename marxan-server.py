--- conflicted
+++ resolved
@@ -172,16 +172,9 @@
 LOGGING_LEVEL = logging.INFO
 """Tornado logging level that controls what is logged to the console - options are logging.INFO, logging.DEBUG, logging.WARNING, logging.ERROR, logging.CRITICAL. All SQL statements can be logged by setting this to logging.DEBUG."""
 
-<<<<<<< HEAD
-# pdoc3 dict to whitelist private members
-__pdoc__ = {}
-privateMembers = ['_addParameter', '_authenticate', '_authoriseRole', '_authoriseUser', '_checkCORS', '_checkZippedShapefile', '_cleanup', '_cloneProject', '_copyDirectory', '_createFeaturePreprocessingFileFromImport', '_createProject', '_createPuFile', '_createUser', '_createZipfile', '_dataFrameContainsValue', '_debugSQLStatement', '_deleteAllFiles', '_deleteArchiveFiles', '_deleteCost', '_deleteFeature', '_deleteFeatureClass', '_deletePlanningUnitGrid', '_deleteProject', '_deleteRecordsInTextFile', '_deleteShutdownFile', '_deleteTileset', '_deleteZippedShapefile', '_dismissNotification', '_estimatePlanningUnitCount', '_exportAndZipShapefile', '_finishCreatingFeature', '_finishImportingFeature', '_getAllProjects', '_getAllSpeciesData', '_getBestSolution', '_getCosts', '_getDictValue', '_getEndOfLine', '_getExceptionLastLine', '_getFeature', '_getFilesInFolderRecursive', '_getGML', '_getIntArrayFromArg', '_getKeyValue', '_getKeyValuesFromFile', '_getKeys', '_getMBAT', '_getMarxanLog', '_getMissingValues', '_getNotificationsData', '_getNumberOfRunsCompleted', '_getNumberOfRunsRequired', '_getOutputFilename', '_getOutputSummary', '_getPlanningUnitGrids', '_getPlanningUnitsCostData', '_getPlanningUnitsData', '_getProjectData', '_getProjectInputData',
-                  '_getProjectInputFilename', '_getProjects', '_getProjectsForFeature', '_getProjectsForPlanningGrid', '_getProjectsForUser', '_getProtectedAreaIntersectionsData', '_getPuvsprStats', '_getRESTMethod', '_getRunLogs', '_getSafeProjectName', '_getServerData', '_getShapefileFieldNames', '_getSimpleArguments', '_getSolution', '_getSpeciesData', '_getSpeciesPreProcessingData', '_getSummedSolution', '_getUniqueFeatureclassName', '_getUserData', '_getUsers', '_getUsersData', '_get_free_space_mb', '_guestUserEnabled', '_importDataFrame', '_importPlanningUnitGrid', '_invalidateProtectedAreaIntersections', '_isProjectRunning', '_loadCSV', '_normaliseDataFrame', '_padDict', '_preprocessProtectedAreas', '_puidsArrayToPuDatFormat', '_raiseError', '_readFile', '_readFileUnicode', '_reprocessProtectedAreas', '_requestIsWebSocket', '_resetNotifications', '_runCmd', '_setCORS', '_setFolderPaths', '_setGlobalVariables', '_shapefileHasField', '_tilesetExists', '_txtIntsToList', '_unzipFile', '_unzipShapefile', '_updateCosts', '_updateDataFrame', '_updateParameters', '_updatePuFile', '_updateRunLog', '_updateSpeciesFile', '_uploadTileset', '_uploadTilesetToMapbox', '_validateArguments', '_writeCSV', '_writeFile', '_writeFileUnicode', '_writeToDatFile', '_zipfolder']
-=======
 #pdoc3 dict to whitelist private members for the documentation
 __pdoc__ = {}
 privateMembers = ['getGeometryType','_addParameter', '_authenticate', '_authoriseRole', '_authoriseUser', '_checkCORS', '_checkZippedShapefile', '_cleanup', '_cloneProject', '_copyDirectory', '_createFeaturePreprocessingFileFromImport', '_createProject', '_createPuFile', '_createUser', '_createZipfile', '_dataFrameContainsValue', '_debugSQLStatement', '_deleteAllFiles', '_deleteArchiveFiles', '_deleteCost', '_deleteFeature', '_deleteFeatureClass', '_deletePlanningUnitGrid', '_deleteProject', '_deleteRecordsInTextFile', '_deleteShutdownFile', '_deleteTileset', '_deleteZippedShapefile', '_dismissNotification', '_estimatePlanningUnitCount', '_exportAndZipShapefile', '_finishCreatingFeature', '_finishImportingFeature', '_getAllProjects', '_getAllSpeciesData', '_getBestSolution', '_getCosts', '_getDictValue', '_getEndOfLine', '_getExceptionLastLine', '_getFeature', '_getFilesInFolderRecursive', '_getGML', '_getIntArrayFromArg', '_getKeyValue', '_getKeyValuesFromFile', '_getKeys', '_getMBAT', '_getMarxanLog', '_getMissingValues', '_getNotificationsData', '_getNumberOfRunsCompleted', '_getNumberOfRunsRequired', '_getOutputFilename', '_getOutputSummary', '_getPlanningUnitGrids', '_getPlanningUnitsCostData', '_getPlanningUnitsData', '_getProjectData', '_getProjectInputData', '_getProjectInputFilename', '_getProjects', '_getProjectsForFeature', '_getProjectsForPlanningGrid', '_getProjectsForUser', '_getProtectedAreaIntersectionsData', '_getPuvsprStats', '_getRESTMethod', '_getRunLogs', '_getSafeProjectName', '_getServerData', '_getShapefileFieldNames', '_getSimpleArguments', '_getSolution', '_getSpeciesData', '_getSpeciesPreProcessingData', '_getSummedSolution', '_getUniqueFeatureclassName', '_getUserData', '_getUsers', '_getUsersData', '_get_free_space_mb', '_guestUserEnabled', '_importDataFrame', '_importPlanningUnitGrid', '_invalidateProtectedAreaIntersections', '_isProjectRunning', '_loadCSV', '_normaliseDataFrame', '_padDict', '_preprocessProtectedAreas', '_puidsArrayToPuDatFormat', '_raiseError', '_readFile', '_readFileUnicode', '_reprocessProtectedAreas', '_requestIsWebSocket', '_resetNotifications', '_runCmd', '_setCORS', '_setFolderPaths', '_setGlobalVariables', '_shapefileHasField', '_tilesetExists', '_txtIntsToList', '_unzipFile', '_unzipShapefile', '_updateCosts', '_updateDataFrame', '_updateParameters', '_updatePuFile', '_updateRunLog', '_updateSpeciesFile', '_uploadTileset', '_uploadTilesetToMapbox', '_validateArguments', '_writeCSV', '_writeFile', '_writeFileUnicode', '_writeToDatFile', '_zipfolder']
->>>>>>> ecbe51fc
 for m in privateMembers:
     __pdoc__.update({m: True})
 
@@ -700,14 +693,8 @@
         obj.user = user
         # get the project folder and the input and output folders
         if "project" in list(arguments.keys()):
-<<<<<<< HEAD
-            obj.folder_project = obj.folder_user + \
-                arguments["project"][0].decode("utf-8") + os.sep
-            obj.folder_input = obj.folder_project + "input" + os.sep
-=======
             obj.folder_project = obj.folder_user + arguments["project"][0].decode("utf-8").strip()  + os.sep
             obj.folder_input =  obj.folder_project + "input" + os.sep
->>>>>>> ecbe51fc
             obj.folder_output = obj.folder_project + "output" + os.sep
             obj.project = obj.get_argument("project")
 
@@ -1132,15 +1119,11 @@
     Returns:
         None  
     """
-<<<<<<< HEAD
-    # do the intersection
-=======
     #set the threshold for the intersection area
     threshold = 0.5
     #puids for all intersecting protected areas with a dissolved area of >50% of the planning unit 
     # intersectionData = await obj.executeQuery(sql.SQL("SELECT iucn_cat, puid FROM (SELECT iucn_cat, puid, (ST_Area(ST_Transform(ST_Union(ST_Intersection(wdpa.geometry,grid.geometry)), 3410))/ST_Area(ST_Transform(grid.geometry, 3410))) percent_overlap FROM marxan.wdpa, marxan.{} grid WHERE ST_Intersects(wdpa.geometry, grid.geometry) AND wdpaid IN (SELECT wdpaid FROM (SELECT envelope FROM marxan.metadata_planning_units WHERE feature_class_name = %s) AS sub, marxan.wdpa WHERE ST_Intersects(wdpa.geometry, envelope)) GROUP BY 1,2) AS sub2 WHERE percent_overlap >= %s ORDER BY 1,2").format(sql.Identifier(planning_grid_name)), data=[planning_grid_name, threshold], returnFormat="DataFrame")
     #puids for all intersecting protected areas
->>>>>>> ecbe51fc
     intersectionData = await obj.executeQuery(sql.SQL("SELECT DISTINCT iucn_cat, grid.puid FROM marxan.wdpa, marxan.{} grid WHERE ST_Intersects(wdpa.geometry, grid.geometry) AND wdpaid IN (SELECT wdpaid FROM (SELECT envelope FROM marxan.metadata_planning_units WHERE feature_class_name =  %s) AS sub, marxan.wdpa WHERE ST_Intersects(wdpa.geometry, envelope)) ORDER BY 1,2").format(sql.Identifier(planning_grid_name)), data=[planning_grid_name], returnFormat="DataFrame")
     # write the intersections to file
     intersectionData.to_csv(
@@ -2040,14 +2023,9 @@
         raise MarxanServicesError(
             "The zip file '" + filename + "' does not exist")
     zip_ref = zipfile.ZipFile(folder + filename, 'r')
-<<<<<<< HEAD
-    filenames = zip_ref.namelist()
-    # check there is only one set of files
-=======
     #get the filenames ignoring any duplicates in mac archive files
     filenames = [f for f in zip_ref.namelist() if f[:8]!='__MACOSX']
     #check there is only one set of files
->>>>>>> ecbe51fc
     extensions = [f[-3:] for f in filenames]
     if (len(extensions) != len(set(extensions))) and rejectMultipleShapefiles:
         raise MarxanServicesError("The zip file contains multiple shapefiles. See <a href='" +
@@ -2263,11 +2241,6 @@
     except psycopg2.errors.InvalidTableDefinition:
         logging.warning("primary key already exists")
         pass
-<<<<<<< HEAD
-    try:
-        # create a record for this new feature in the metadata_interest_features table
-        id = await pg.execute(sql.SQL("INSERT INTO marxan.metadata_interest_features (feature_class_name, alias, description, creation_date, _area, tilesetid, extent, source, created_by) SELECT %s, %s, %s, now(), sub._area, %s, sub.extent, %s, %s FROM (SELECT ST_Area(ST_Transform(geom, 3410)) _area, box2d(geom) extent FROM (SELECT ST_Union(geometry) geom FROM marxan.{}) AS sub2) AS sub RETURNING oid;").format(sql.Identifier(feature_class_name)), data=[feature_class_name, name, description, tilesetId, source, user], returnFormat="Array")
-=======
     try:    
         #create a record for this new feature in the metadata_interest_features table
         geometryType = await pg.getGeometryType(feature_class_name)
@@ -2277,7 +2250,6 @@
         else:
             #if the feature class is a point layer then get the total amount
             id = await pg.execute(sql.SQL("INSERT INTO marxan.metadata_interest_features (feature_class_name, alias, description, creation_date, _area, tilesetid, extent, source, created_by) SELECT %s, %s, %s, now(), sub._area, %s, sub.extent, %s, %s FROM (SELECT amount _area, box2d(combined) extent FROM (SELECT SUM(value) amount, st_collect(geometry) combined FROM marxan.{}) AS sub2) AS sub RETURNING oid;").format(sql.Identifier(feature_class_name)), data=[feature_class_name, name, description, tilesetId, source, user], returnFormat="Array")
->>>>>>> ecbe51fc
     except (MarxanServicesError) as e:
         await _deleteFeatureClass(feature_class_name)
         if "Database integrity error" in e.args[0]:
@@ -2983,9 +2955,6 @@
         if td.days > 1:
             # if the file is older than 1 day, then delete it
             os.remove(file)
-<<<<<<< HEAD
-
-=======
     #folder cleanup - orphaned projects
     #get the list of users
     users = _getUsers() 
@@ -2999,7 +2968,6 @@
                 #remove any that have no files
                 shutil.rmtree(project)        
     
->>>>>>> ecbe51fc
 ####################################################################################################################################################################################################################################################################
 # generic classes
 ####################################################################################################################################################################################################################################################################
@@ -3075,15 +3043,9 @@
                     await cur.execute(sql)
                 except psycopg2.errors.UniqueViolation as e:
                     raise MarxanServicesError("That item already exists")
-<<<<<<< HEAD
-                except psycopg2.errors.InternalError:
-                    raise MarxanServicesError("Query stopped")
-                # if the query doesnt return any records then return
-=======
                 except psycopg2.errors.InternalError as e:
                     raise MarxanServicesError("Query stopped: " + e.args[0])
                 #if the query doesnt return any records then return
->>>>>>> ecbe51fc
                 if returnFormat == None:
                     return
                 # get the results
@@ -3976,19 +3938,6 @@
             _getUserData(self, True)
             # compare the passed password to the one in the user.dat file
             if self.get_argument("password") == self.userData["PASSWORD"]:
-<<<<<<< HEAD
-                # if the request is secure, then set the secure response header for the cookie
-                secure = True if self.request.protocol == 'https' else False
-                # set a response cookie for the authenticated user
-                self.set_secure_cookie("user", self.get_argument(
-                    "user"), httponly=True, samesite=None, secure=secure)
-                # set a response cookie for the authenticated users role
-                self.set_secure_cookie(
-                    "role", self.userData["ROLE"], httponly=True, samesite=None, secure=secure)
-                # set the response
-                self.send_response(
-                    {'info': "User " + self.user + " validated"})
-=======
                 #if the request is secure, then set the secure response header for the cookie
                 secure = True if (self.request.protocol == 'https' or self.request.host == '61c92e42cb1042699911c485c38d52ae.vfs.cloud9.eu-west-1.amazonaws.com:8081') else False
                 #set a response cookie for the authenticated user
@@ -3997,7 +3946,6 @@
                 self.set_secure_cookie("role", self.userData["ROLE"], httponly = True, samesite = None, secure = secure)
                 #set the response
                 self.send_response({'info': "User " + self.user + " validated"})
->>>>>>> ecbe51fc
             else:
                 # invalid login
                 raise MarxanServicesError("Invalid user/password")
@@ -6112,14 +6060,6 @@
                         description = self.get_argument('description')
                     else:  # multiple feature names
                         feature_class_name = _getUniqueFeatureclassName("fs_")
-<<<<<<< HEAD
-                        await pg.execute(sql.SQL("CREATE TABLE marxan.{feature_class_name} AS SELECT * FROM marxan.{scratchTable} WHERE {splitField} = %s;").format(feature_class_name=sql.Identifier(feature_class_name), scratchTable=sql.Identifier(scratch_name), splitField=sql.Identifier(splitfield)), [feature_name])
-                        description = "Imported from '" + shapefile + \
-                            "' and split by '" + splitfield + "' field"
-                    # add an index and a record in the metadata_interest_features table and start the upload to mapbox
-                    id, uploadId = await _finishCreatingFeature(feature_class_name, feature_name, description, "Imported shapefile", self.get_current_user())
-                    # append the uploadId to the uploadIds array
-=======
                         await pg.execute(sql.SQL("CREATE TABLE marxan.{feature_class_name} AS SELECT * FROM marxan.{scratchTable} WHERE {splitField} = %s;").format(feature_class_name=sql.Identifier(feature_class_name),scratchTable=sql.Identifier(scratch_name),splitField=sql.Identifier(splitfield)),[feature_name])
                         description = "Imported from '" + shapefile + "' and split by '" + splitfield + "' field"
                     #add an index and a record in the metadata_interest_features table and start the upload to mapbox
@@ -6127,7 +6067,6 @@
                     source = "Imported shapefile" if (geometryType != 'ST_Point') else "Imported shapefile (points)"
                     id, uploadId = await _finishCreatingFeature(feature_class_name, feature_name, description, source, self.get_current_user())            
                     #append the uploadId to the uploadIds array
->>>>>>> ecbe51fc
                     uploadIds.append(uploadId)
                     self.send_response({'id': id, 'feature_class_name': feature_class_name, 'uploadId': uploadId,
                                         'info': "Feature '" + feature_name + "' imported", 'status': 'FeatureCreated'})
@@ -6644,13 +6583,8 @@
 
 
 class preprocessFeature(QueryWebSocketHandler):
-<<<<<<< HEAD
-    """REST WebSocket Handler. Preprocesses the features by intersecting them with the planning units. The required arguments in the request.arguments parameter are:  
-
-=======
     """REST WebSocket Handler. Preprocesses the features by intersecting them with the planning units. If the features are polygons, then the areas are summarised for each planning unit. If the features are points, then the sum of the 'value' field is computed for all points within each planning unit. The required arguments in the request.arguments parameter are:  
     
->>>>>>> ecbe51fc
     Args:
         user (string): The name of the user.  
         project (string): The name of the project.  
@@ -6681,11 +6615,6 @@
                                'user', 'project', 'id', 'feature_class_name', 'alias', 'planning_grid_name'])
             # run the query asynchronously and wait for the results
             try:
-<<<<<<< HEAD
-                intersectionData = await self.executeQuery(sql.SQL("SELECT metadata.oid::integer species, puid pu, ST_Area(ST_Transform(ST_Union(ST_Intersection(grid.geometry,feature.geometry)),3410)) amount from marxan.{grid} grid, marxan.{feature} feature, marxan.metadata_interest_features metadata where st_intersects(grid.geometry,feature.geometry) and metadata.feature_class_name = %s group by 1,2;").format(grid=sql.Identifier(self.get_argument('planning_grid_name')), feature=sql.Identifier(self.get_argument('feature_class_name'))), data=[self.get_argument('feature_class_name')], returnFormat="DataFrame")
-            except (MarxanServicesError) as e:  # if the user stops the preprocessing
-                self.close({'error': e.args[0]})
-=======
                 #see what geometry type the feature class has
                 geometryType = await pg.getGeometryType(self.get_argument('feature_class_name'))
                 if (geometryType != 'ST_Point'):
@@ -6696,7 +6625,6 @@
                     intersectionData = await self.executeQuery(sql.SQL("SELECT metadata.oid::integer species, puid pu, SUM(feature.value) amount FROM marxan.{grid} grid, marxan.{feature} feature, marxan.metadata_interest_features metadata WHERE st_intersects(grid.geometry,feature.geometry) AND metadata.feature_class_name = %s GROUP BY 1,2;").format(grid=sql.Identifier(self.get_argument('planning_grid_name')), feature=sql.Identifier(self.get_argument('feature_class_name'))), data=[self.get_argument('feature_class_name')], returnFormat="DataFrame")
             except (MarxanServicesError) as e: # if the user stops the preprocessing
                 self.close({'error': e.args[0] })
->>>>>>> ecbe51fc
             else:
                 # get the existing data
                 try:
